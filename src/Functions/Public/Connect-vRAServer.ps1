﻿function Connect-vRAServer {
    <#
        .SYNOPSIS
        Connect to a vRA Server

        .DESCRIPTION
        Connect to a vRA Server and generate a connection object with Servername, Token etc

        .PARAMETER Server
        vRA Server to connect to

        .PARAMETER Username
        Username to connect with
        For domain accounts ensure to specify the Username in the format username@domain, not Domain\Username

        .PARAMETER Password
        Password to connect with

        .PARAMETER Credential
        Credential object to connect with
        For domain accounts ensure to specify the Username in the format username@domain, not Domain\Username

        .PARAMETER APIToken
        API Token to connect with

        .PARAMETER IgnoreCertRequirements
        Ignore requirements to use fully signed certificates

        .PARAMETER SslProtocol
        Alternative Ssl protocol to use from the default
        Requires vRA 7.x and above
        Windows PowerShell: Ssl3, Tls, Tls11, Tls12
        PowerShell Core: Tls, Tls11, Tls12

        .INPUTS
        System.String
        Switch

        .OUTPUTS
        System.Management.Automation.PSObject.

        .EXAMPLE
        $cred = Get-Credential
        Connect-vRAServer -Server vraappliance01.domain.local -Credential $cred

        .EXAMPLE
        $SecurePassword = ConvertTo-SecureString “P@ssword” -AsPlainText -Force
        Connect-vRAServer -Server vraappliance01.domain.local -Username TenantAdmin01@domain.com -Password $SecurePassword -IgnoreCertRequirements

        .EXAMPLE
        Connect-vRAServer -Server api.mgmt.cloud.vmware.com -APIToken 'CuIKrjQgI6htiyRgIyd0ZtQM91fqg6AQyQhwPFJYgzBsaIKxKcWHLAGk81kknulQ'

        .EXAMPLE
        Connect-vRAServer -Server vraappliance01.domain.local -APIToken 'CuIKrjQgI6htiyRgIyd0ZtQM91fqg6AQyQhwPFJYgzBsaIKxKcWHLAGk81kknulQ' -IgnoreCertRequirements
    #>
    [CmdletBinding(DefaultParameterSetName="Username")][OutputType('System.Management.Automation.PSObject')]

        Param (

            [parameter(Mandatory=$true)]
            [ValidateNotNullOrEmpty()]
            [String]$Server,

            [parameter(Mandatory=$true,ParameterSetName="Username")]
            [ValidateNotNullOrEmpty()]
            [String]$Username,

            [parameter(Mandatory=$true,ParameterSetName="Username")]
            [ValidateNotNullOrEmpty()]
            [SecureString]$Password,

            [Parameter(Mandatory=$true,ParameterSetName="Credential")]
            [ValidateNotNullOrEmpty()]
            [Management.Automation.PSCredential]$Credential,

            [parameter(Mandatory=$true,ParameterSetName="APIToken")]
            [ValidateNotNullOrEmpty()]
            [String]$APIToken,

            [parameter(Mandatory=$false)]
            [Switch]$IgnoreCertRequirements,

            [parameter(Mandatory=$false)]
            [ValidateSet('Ssl3', 'Tls', 'Tls11', 'Tls12')]
            [String]$SslProtocol
        )

        Process {
            # --- Handle untrusted certificates if necessary
            $SignedCertificates = $true

            if ($IgnoreCertRequirements.IsPresent){

                if (!$IsCoreCLR) {

                    if ( -not ("TrustAllCertsPolicy" -as [type])) {

                        Add-Type @"
                        using System.Net;
                        using System.Security.Cryptography.X509Certificates;
                        public class TrustAllCertsPolicy : ICertificatePolicy {
                            public bool CheckValidationResult(
                                ServicePoint srvPoint, X509Certificate certificate,
                                WebRequest request, int certificateProblem) {
                                return true;
                            }
                        }
"@
                    }
                    [System.Net.ServicePointManager]::CertificatePolicy = New-Object TrustAllCertsPolicy

                }

                $SignedCertificates = $false

            }

            # --- Security Protocol
            $SslProtocolResult = 'Default'

            if ($PSBoundParameters.ContainsKey("SslProtocol") ){

                if (!$IsCoreCLR) {

                    $CurrentProtocols = ([System.Net.ServicePointManager]::SecurityProtocol).toString() -split ', '
                    if (!($SslProtocol -in $CurrentProtocols)){

                        [System.Net.ServicePointManager]::SecurityProtocol += [System.Net.SecurityProtocolType]::$($SslProtocol)
                    }
                }
                $SslProtocolResult = $SslProtocol
            }

            try {

                # --- if a refresh token is supplied, we use iaas login
                if ($PSBoundParameters.ContainsKey("APIToken")){
                    # -- iaas login with refresh token
                    $URI = "https://$($Server)/iaas/login"

                    # --- Create Invoke-RestMethod Parameters
                    $RawBody = @{
                        refreshToken = $APIToken
                    }
                } else {
                    # --- Convert Secure Credentials to a format for sending in the JSON payload
                    if ($PSBoundParameters.ContainsKey("Credential")){

                        $Username = $Credential.UserName
                        $JSONPassword = $Credential.GetNetworkCredential().Password
                    }

                    if ($PSBoundParameters.ContainsKey("Password")){

                        $JSONPassword = (New-Object System.Management.Automation.PSCredential("username", $Password)).GetNetworkCredential().Password
                    }

                    # --- Test for a '\' in the username, e.g. DOMAIN\Username, not supported by the API
                    if ($Username -match '\\'){

                        throw "The Username format DOMAIN\Username is not supported by the vRA REST API. Please use username@domain instead"
                    }

                    # --- Logging in with a domain
                    $URI = "https://$($Server)/csp/gateway/am/idp/auth/login?access_token"
                    if ($Username -match '@') {
                        # Log in using the advanced authentication API
                        $User = $Username.split('@')[0]
                        $Domain = $Username.split('@')[1]
                        $RawBody = @{
                            username = $User
                            password = $JSONPassword
                            domain = $Domain
                        }
                    } else {
                        # -- Login with the basic authentication API
                        # -- We assume local account which can use the advanced authentication API with domain set to 'System Domain'
                        # --- Create Invoke-RestMethod Parameters
                        $RawBody = @{
                            username = $Username
                            password = $JSONPassword
                            domain = "System Domain"
                        }
                    }
                }

                $Params = @{

                    Method = "POST"
                    URI = $URI
                    Headers = @{
                        "Accept"="application/json";
                        "Content-Type" = "application/json";
                    }
<<<<<<< HEAD
                    Body = ($RawBody | ConvertTo-Json)
=======
                    Body = $RawBody | ConvertTo-Json
>>>>>>> cf5e8647

                }

                if ((!$SignedCertificates) -and ($IsCoreCLR)) {

                    $Params.Add("SkipCertificateCheck", $true)

                }

                if (($SslProtocolResult -ne 'Default') -and ($IsCoreCLR)) {

                    $Params.Add("SslProtocol", $SslProtocol)

                }

                # Here we try with the first set of params, if it fails, it may be due to another configuration
                # so we try again with the alternative option if available
                try {
                    $Response = Invoke-RestMethod @Params
                } catch [System.Net.WebException]{
                    if ($_.Exception.Response.StatusCode -eq "BadRequest") {
                        $RawBody.username = $Username
<<<<<<< HEAD
                        $Params.Body = ($RawBody | ConvertTo-Json)
=======
                        $Params.Body = $RawBody | ConvertTo-Json
>>>>>>> cf5e8647
                        $Response = Invoke-RestMethod @Params
                    } else {
                        throw $_
                    }
                }

                if ('refresh_token' -in $Response.PSobject.Properties.Name) {
                    $RefreshToken = $Response.refresh_token
                }

                # now we need to login via the iaas api as well with the refresh token
                $IaasParams = @{
                    Method = "POST"
                    URI = "https://$($Server)/iaas/api/login"
                    Headers = @{
                        "Accept"="application/json";
                        "Content-Type" = "application/json";
                    }
                    Body = @{
                        refreshToken = $RefreshToken
                    } | ConvertTo-Json
                }

                $IaasResponse = Invoke-RestMethod @IaasParams

                if ('token' -in $IaasResponse.PSobject.Properties.Name) {
                    $Token = $IaasResponse.token
                }

                # --- Create Output Object
                $Script:vRAConnection = [PSCustomObject] @{

                    Server = "https://$($Server)"
                    Token = $Token
                    RefreshToken = $RefreshToken
                    APIVersion = $Null
                    SignedCertificates = $SignedCertificates
                    SslProtocol = $SslProtocolResult
                }

                # --- Update vRAConnection with API version
                $Script:vRAConnection.APIVersion = (Get-vRAAPIVersion).APIVersion

            }
            catch [Exception]{

                throw

            }

            Write-Output $vRAConnection
    }
}<|MERGE_RESOLUTION|>--- conflicted
+++ resolved
@@ -192,11 +192,7 @@
                         "Accept"="application/json";
                         "Content-Type" = "application/json";
                     }
-<<<<<<< HEAD
-                    Body = ($RawBody | ConvertTo-Json)
-=======
                     Body = $RawBody | ConvertTo-Json
->>>>>>> cf5e8647
 
                 }
 
@@ -219,11 +215,7 @@
                 } catch [System.Net.WebException]{
                     if ($_.Exception.Response.StatusCode -eq "BadRequest") {
                         $RawBody.username = $Username
-<<<<<<< HEAD
-                        $Params.Body = ($RawBody | ConvertTo-Json)
-=======
                         $Params.Body = $RawBody | ConvertTo-Json
->>>>>>> cf5e8647
                         $Response = Invoke-RestMethod @Params
                     } else {
                         throw $_
